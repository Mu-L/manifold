<<<<<<< HEAD
# Copyright 2020 The Manifold Authors.
#
# Licensed under the Apache License, Version 2.0 (the "License");
# you may not use this file except in compliance with the License.
# You may obtain a copy of the License at
#
#     https://www.apache.org/licenses/LICENSE-2.0
#
# Unless required by applicable law or agreed to in writing, software
# distributed under the License is distributed on an "AS IS" BASIS,
# WITHOUT WARRANTIES OR CONDITIONS OF ANY KIND, either express or implied.
# See the License for the specific language governing permissions and
# limitations under the License.

project (manifold_test)
=======
project(manifold_test)

add_subdirectory(third_party)
add_subdirectory(meshIO)
>>>>>>> 45d217b3

enable_testing()

set(SOURCE_FILES polygon_test.cpp mesh_test.cpp samples_test.cpp test_main.cpp)
add_executable(${PROJECT_NAME} ${SOURCE_FILES})
target_link_libraries(${PROJECT_NAME} polygon GTest::GTest manifold meshIO samples)

target_compile_options(${PROJECT_NAME} PRIVATE ${MANIFOLD_FLAGS})
target_compile_features(${PROJECT_NAME} PUBLIC cxx_std_14)

add_test(test_all ${PROJECT_NAME})

file(COPY data DESTINATION . FILES_MATCHING PATTERN "*.ply")

if(EMSCRIPTEN)
  set_target_properties(${PROJECT_NAME} PROPERTIES LINK_FLAGS
    "-s ASSERTIONS=1 -s DEMANGLE_SUPPORT=1 --preload-file data --bind")
else()
endif()

if(APPLE)
  # All executables that link to CUDA need this. If you ever get
  # "CUDA driver version is insufficient for CUDA runtime version",
  # this is probably what's missing.
  set_property(TARGET ${PROJECT_NAME}
    PROPERTY
    BUILD_RPATH ${CMAKE_CUDA_IMPLICIT_LINK_DIRECTORIES})
endif()<|MERGE_RESOLUTION|>--- conflicted
+++ resolved
@@ -1,4 +1,3 @@
-<<<<<<< HEAD
 # Copyright 2020 The Manifold Authors.
 #
 # Licensed under the Apache License, Version 2.0 (the "License");
@@ -13,13 +12,10 @@
 # See the License for the specific language governing permissions and
 # limitations under the License.
 
-project (manifold_test)
-=======
 project(manifold_test)
 
 add_subdirectory(third_party)
 add_subdirectory(meshIO)
->>>>>>> 45d217b3
 
 enable_testing()
 
